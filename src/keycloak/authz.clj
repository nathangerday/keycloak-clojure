(ns keycloak.authz
  (:import [org.keycloak.authorization.client AuthzClient]
           [org.keycloak.representations.idm.authorization ResourceRepresentation ScopeRepresentation RolePolicyRepresentation]))

(defn authz-client [^java.io.InputStream client-conf-input-stream]
  (AuthzClient/create ^java.io.InputStream client-conf-input-stream))

(defn resource [name type-urn scopes-urn]
  (doto (ResourceRepresentation.) (.setName name) (.setType type-urn) (.addScope (into-array String scopes-urn))))

(defn scope
  "create a scope representation object (eg. \"urn:hello-world-authz:scopes:view\")"
  [scope-urn]
  (ScopeRepresentation. [scope-urn]))

(defn resource-client [authz-client]
  (-> authz-client (.protection) (.resource)))
 
(defn create-resource [authz-client name type-urn scopes-urn]
  (let [resource-client (resource-client authz-client)
        existing (.findByName resource-client name)]
    (when existing
      (.delete resource-client (.getId existing)))
    (let [resp (.create resource-client (resource name type-urn scopes-urn))
          id (.getId resp)]
      (.findById resource-client id))))

<<<<<<< HEAD
(defn create-role-policy [keycloak-client realm-name client-id role-name resource-id scopes-id]
  (let [role-policy-representation (doto (RolePolicyRepresentation.)
                                     (.addRole role-name)
                                     (.addResource resource-id)
                                     (.addScope (into-array java.lang.String scopes-id)))
        policies-resource (-> keycloak-client (.realms) (.realm realm-name) (.clients) (.get client-id) (.authorization) (.policies))]
    (-> policies-resource (.create role-policy-representation))
    (doseq [policy (.policies policies-resource)]
      (println policy))))
=======
(defn delete-resource [authz-client name]
      (let [resource-client (resource-client authz-client)]))

>>>>>>> 2335d3de
<|MERGE_RESOLUTION|>--- conflicted
+++ resolved
@@ -25,7 +25,9 @@
           id (.getId resp)]
       (.findById resource-client id))))
 
-<<<<<<< HEAD
+(defn delete-resource [authz-client name]
+  (let [resource-client (resource-client authz-client)]))
+
 (defn create-role-policy [keycloak-client realm-name client-id role-name resource-id scopes-id]
   (let [role-policy-representation (doto (RolePolicyRepresentation.)
                                      (.addRole role-name)
@@ -34,9 +36,4 @@
         policies-resource (-> keycloak-client (.realms) (.realm realm-name) (.clients) (.get client-id) (.authorization) (.policies))]
     (-> policies-resource (.create role-policy-representation))
     (doseq [policy (.policies policies-resource)]
-      (println policy))))
-=======
-(defn delete-resource [authz-client name]
-      (let [resource-client (resource-client authz-client)]))
-
->>>>>>> 2335d3de
+      (println policy))))