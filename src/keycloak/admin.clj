--- conflicted
+++ resolved
@@ -43,12 +43,8 @@
       (-> keycloak-client (.realms) (.realm realm-name) (.roles) (.create (role-representation role-name))))
 
 (defn group-representation "create a GroupRepresentation object" [group-name]
-<<<<<<< HEAD
-      (doto (GroupRepresentation.)
-            (.setName group-name)))
-=======
   (doto (GroupRepresentation.) (.setName group-name)))
->>>>>>> 0ce9567d
+
 
 (defn create-group!
       [keycloak-client realm-name group-name]
